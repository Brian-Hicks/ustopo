#!/usr/bin/perl -w

=pod

=head1 NAME

ustopo.pl -- Maintains an offline catalog of US Topo maps.

=head1 SYNOPSIS

  ustopo.pl --data=dir [options]

=cut

################################################################################

use strict;

use Getopt::Long qw( :config bundling );
use Scalar::Util qw( looks_like_number );
use Pod::Usage;

use File::Spec;
use File::Path qw( mkpath );
use File::Temp qw( tempfile );
use File::Basename;

use DBI;
use LWP::UserAgent;
use Archive::Zip qw( :ERROR_CODES );
use Time::HiRes qw( gettimeofday tv_interval );

use Log::Message::Simple qw( :STD :CARP );
use Data::Dumper;

################################################################################

=pod

=head1 OPTIONS

=over

=item B<--data=dir> : Directory location to save maps when downloading.

<<<<<<< HEAD
=item B<--import=file> : Import the given catalog into the database.

=item B<--agent=string> : Set the User Agent string for the download client.

=item B<--update> : Update the local database (default behavior).

=item B<--no-update> : Do not update local database (often used with --import).
=======
=item B<--mapname=string> : Specify the format string for map filenames.

=item B<--agent=string> : Set the User Agent string for the download client.

=item B<--dryrun> : Don't actually download or extract files.
>>>>>>> 073aba6e

=item B<--verbose> : Display extra logging output for debugging.

=item B<--silent> : Supress all logging output (overrides --verbose).

=item B<--help> : Print a brief help message and exit.

=back

=cut

################################################################################
# a convenience method for displaying usage information & exit with an error by default
sub usage {
  my $message = shift;
  my $exitval = 1;

  if (looks_like_number($message)) {
    $exitval = $message;
    $message = undef;
  }

  pod2usage( -message => $message, -exitval => $exitval );

  # pod2usage should take care of this, but just in case...
  exit $exitval;
}

################################################################################
# parse command line options
my $opt_silent = 0;
my $opt_verbose = 0;
my $opt_help = 0;
<<<<<<< HEAD
my $opt_datadir = undef;
my $opt_agent = undef;
my $opt_import = undef;
my $opt_update = 1;
=======
my $opt_dryrun = 0;
my $opt_catalog = undef;
my $opt_datadir = undef;
my $opt_agent = undef;
my $opt_mapname = '{Primary State}/{Map Name}.pdf';
>>>>>>> 073aba6e

GetOptions(
  'datadir|D=s' => \$opt_datadir,
<<<<<<< HEAD
  'import|C=s' => \$opt_import,
  'update!' => \$opt_update,
=======
  'mapname=s' => \$opt_mapname,
  'dryrun|N' => \$opt_dryrun,
>>>>>>> 073aba6e
  'silent|s' => \$opt_silent,
  'verbose|v' => \$opt_verbose,
  'agent=s' => \$opt_agent,
  'help|?' => \$opt_help
) or usage(1);

usage(0) if $opt_help;

usage('Data directory is required') unless defined $opt_datadir;
usage("Directory not found: $opt_datadir") unless -d $opt_datadir;

<<<<<<< HEAD
my $datadir = File::Spec->rel2abs($opt_datadir);

=======
>>>>>>> 073aba6e
my $silent = $opt_silent;
my $debug = ($opt_verbose) && (not $opt_silent);

my $datadir = File::Spec->rel2abs($opt_datadir);
msg("Using data directory: $datadir", not $silent);

my $catalog = File::Spec->rel2abs($opt_catalog);
msg("Loading catalog: $catalog", not $silent);

debug("Filename format: $opt_mapname", $debug);

################################################################################
# configure the common client for download files
my $client = LWP::UserAgent->new;

defined $opt_agent and $client->agent($opt_agent);
debug('User Agent: ' . $client->agent, $debug);

################################################################################
# initialize the database connection
my $db_file = File::Spec->join($datadir, 'index.db');

debug("Connecting to database $db_file", $debug);
my $dbh = DBI->connect("dbi:SQLite:dbname=$db_file", undef, undef);

################################################################################
# generate the full file path for a given record - the argument is a hashref
sub get_local_path {
  my ($item) = @_;

<<<<<<< HEAD
  # sanitize the map name to get a file name
  my $filename = $item->{MapName};
  $filename =~ s/[^A-Za-z0-9_ -]/_/g;
  $filename .= '.pdf';

  # should be safe, but sanitize anyway
  my $state = $item->{State};
  $state =~ s/[^A-Za-z0-9._-]/_/g;
=======
  my $filename = $opt_mapname;
  while ($filename =~ m/{([^}]+)}/) {
    my $field = $1;

    my $value = $item->{$field};
    $value =~ s/[^A-Za-z0-9_ -]/_/g;
>>>>>>> 073aba6e

    $filename =~ s/{$field}/$value/g;
  }
  debug("Filename: $filename", $debug);

  my $abs_datadir = File::Spec->rel2abs($datadir);
  File::Spec->join($abs_datadir, $filename);
}

################################################################################
# determines if the local copy of item is current
sub is_current {
  my ($item) = @_;

  my $pdf_path = $item->{LocalFile};
  unless (defined $pdf_path) {
    debug("LocalFile not specified; using default location.", $debug);
    $pdf_path = get_local_path($item);
  }

  # first, make sure the file exists
  debug("Checking for local file: $pdf_path", $debug);
  return undef unless -f $pdf_path;

  # make sure the size of the local file matches the published item
  my $item_len = $item->{FileSize};
  return undef unless ($item_len);

  my $pdf_len = -s $pdf_path;
  debug("Local file size: $pdf_len bytes (expecting $item_len)", $debug);
  return undef unless ($pdf_len eq $item_len);

  # all is well...
  return $pdf_path;
}

################################################################################
# extract the first member of an archive to a specifc filename
sub extract_to {
  my ($zipfile, $tofile) = @_;

  debug("Loading archive: $zipfile", $debug);

  # make necessary directories
  my $dirname = dirname($tofile);
  mkpath($dirname);

  my $zip = Archive::Zip->new($zipfile);
  croak 'error loading archive' unless defined $zip;

  # only process the first entry
  my @members = $zip->members;
  if (scalar(@members) == 0) {
    carp 'empty archive';
    return;
  } elsif (scalar(@members) > 1) {
    carp 'unexpected entries in archive';
    return;
  }

  my $entry = $members[0];

  my $name = $entry->fileName;
  my $full_size = $entry->uncompressedSize;
  debug("Extracting: $name ($full_size bytes)", $debug);

  if ($entry->extractToFileNamed($tofile) != AZ_OK) {
    croak 'error writing file';
  }

  debug("Wrote: $tofile", $debug);
}

################################################################################
# download a file and save it locally - NOTE file will be deleted on exit
sub fetch {
  my ($url) = @_;

  debug("Downloading: $url", $debug);

  my $time_start = [gettimeofday];
  my $resp = $client->get($url);
  my $elapsed = tv_interval($time_start);

  debug('HTTP ' . $resp->status_line, $debug);

  # TODO maybe better to go to the next file?  especially for 404...
  if ($resp->is_error) {
    croak 'download error: ' . $resp->status_line;
  }

  my $dl_length = length($resp->decoded_content);
  my $mbps = ($dl_length / $elapsed) / (1024*1024);
  debug("Downloaded $dl_length bytes in $elapsed seconds ($mbps MB/s)", $debug);

  # save the zipfile to a temporary file
  my ($fh, $tmpfile) = tempfile('ustopo_plXXXX', TMPDIR => 1, UNLINK => 1);
  debug("Saving download: $tmpfile", $debug);

  binmode $fh;
  print $fh $resp->decoded_content;
  close $fh;

  return $tmpfile;
}

################################################################################
# download a specific item and return the path to the local file
sub download_item {
  my ($item) = @_;

  my $pdf_path = get_local_path($item);

  # download the zip file to a temp location
  my $zipfile = fetch($item->{GeoPDF});
  croak 'download error' unless -s $zipfile;

  extract_to($zipfile, $pdf_path);

  # compare file size to published item size in catalog
  if ($item->{FileSize}) {
    croak 'size mismatch' unless (-s $pdf_path eq $item->{FileSize});
  }

  unlink $zipfile or carp $!;
  return $pdf_path;
}

################################################################################
<<<<<<< HEAD
sub update_local_file {
  my ($item) = @_;
=======
## MAIN ENTRY

my $csv = Parse::CSV->new(
  file => $catalog,
  names => 1,

  # only return current, US Topo maps
  filter => sub {
    (($_->{'Series'} eq 'US Topo') && ($_->{'Version'} eq 'Current')) ? $_ : undef
  }
);

# run through the current items
while (my $item = $csv->fetch) {
  my $name = $item->{'Map Name'};
  my $state = $item->{'Primary State'};
  my $cell_id = $item->{'Cell ID'};

  msg("Processing map: $name, $state <$cell_id>", not $silent);
>>>>>>> 073aba6e

  my $cell_id = $item->{CID};
  my $local_file = is_current($item);

  if ($local_file) {
    debug("Map is up to date: $local_file", $debug);

  } else {
    debug("Download required <$cell_id>", $debug);

    unless ($opt_dryrun) {
      $local_file = download_item($item)
    }
  }

  my $file_size = ($local_file) ? -s $local_file : 0;

  # $local_file should now be up to date
  $dbh->do('UPDATE maps SET LocalFile=?, FileSize=? WHERE ItemID=?;', undef,
           $local_file, $file_size, $item->{ItemID});
}

################################################################################
sub update_metadata {
  my ($item) = @_;

  # TODO update from local file or geo_xml?
}

################################################################################
sub update_database {
}

################################################################################
sub import_csv {
  my ($csv_file) = @_;
}

################################################################################
sub db_maintenance {
  # process all map items in database
  my $sth = $dbh->prepare(q{ SELECT * FROM maps; }) or die;
  $sth->execute();

  while (my $row = $sth->fetchrow_hashref) {
    my $name = $row->{MapName};
    my $state = $row->{State};
    my $cell_id = $row->{CID};

    msg("Processing map: $name, $state <$cell_id>", not $silent);

    $dbh->do('BEGIN TRANSACTION;');

    update_local_file($row);
    update_metadata($row);
    # TODO thumbnail?

    $dbh->do('COMMIT;');
  }
}

################################################################################
## MAIN ENTRY

msg("Saving to directory: $datadir", not $silent);

update_database() if $opt_update;
import_csv($opt_import) if $opt_import;
db_maintenance();

# TODO remove extra files in $datadir

__END__

=pod

=head1 DESCRIPTION

B<ustopo.pl> maintains a local repository of maps from the US Topo catalog.  The USGS produces
high-resolution PDF's that contain geospacial extensions for use in mobile applications such
as L<Avenza PDF Maps|https://www.avenzamaps.com>.  Additionally, the USGS makes these maps
available free for public use.  According to the USGS, about 75 maps are added to the catalog
each day.  The entire size of the catalog is approximately 1.5TB.

These maps are also suitable for printing.  They contain multiple layers, including topographic
lines, satellite imagery, road information & landmarks.  For best results, use an application
such as Adobe Acrobat Reader that allows you to configure which layers are visible.

<<<<<<< HEAD
By default, C<ustopo.pl> will perform regular maintenance on the catalog.  This includes updating
the catalog from ScienceBase, downloading new or modified items and deleted old or expired
records.  Other operations may be explicitly called by passing the appropriate command line
options.
=======
In order to use B<ustopo.pl>, you will need to download the latest CSV catalog.  This catalog
is updated regularly as a zip archive.  This script operates on the C<topomaps_all.csv> file
in that archive.  It will only download current maps from the US Topo series.

The C<--mapname> format string uses fields from the catalog as placeholders.  The default value
is C<{Primary State}/{Map Name}.pdf> which will place the map in a subfolder by state.  Each
placeholder is placed in braces and will be expanded for each map.  For additional fields, read
the C<readme.txt> file included with the catalog.

Download the latest catalog here: L<http://thor-f5.er.usgs.gov/ngtoc/metadata/misc/topomaps_all.zip>
>>>>>>> 073aba6e

Browse the collection here: L<https://geonames.usgs.gov/pls/topomaps/>

Download a CSV version of the catalog (suitable for importing) here:
L<http://thor-f5.er.usgs.gov/ngtoc/metadata/misc/topomaps_all.zip>

Use in accordance with the terms of the L<USGS|https://www2.usgs.gov/faq/?q=categories/9797/3572>.

=head1 REQUIREMENTS

=over

=item B<Log::Message::Simple> - debug and logging output

=item B<Parse::CSV> - used to parse the catalog file

=item B<Mozilla::CA> - recommended for HTTPS connections

=back

=head1 TODO

=over

=item Generate browseable HTML file offline of maps.

=item Improve check for a current file using PDF metadata.

=item Insert GeoXML metadata into PDF XMP stream.

=item Retry failed downloads (default to 3).

=item Specify maximum number of maps to download per session (default to unlimited).

=item Use a lock file.

=back

=cut<|MERGE_RESOLUTION|>--- conflicted
+++ resolved
@@ -43,7 +43,6 @@
 
 =item B<--data=dir> : Directory location to save maps when downloading.
 
-<<<<<<< HEAD
 =item B<--import=file> : Import the given catalog into the database.
 
 =item B<--agent=string> : Set the User Agent string for the download client.
@@ -51,13 +50,12 @@
 =item B<--update> : Update the local database (default behavior).
 
 =item B<--no-update> : Do not update local database (often used with --import).
-=======
+
 =item B<--mapname=string> : Specify the format string for map filenames.
 
 =item B<--agent=string> : Set the User Agent string for the download client.
 
 =item B<--dryrun> : Don't actually download or extract files.
->>>>>>> 073aba6e
 
 =item B<--verbose> : Display extra logging output for debugging.
 
@@ -91,28 +89,19 @@
 my $opt_silent = 0;
 my $opt_verbose = 0;
 my $opt_help = 0;
-<<<<<<< HEAD
 my $opt_datadir = undef;
 my $opt_agent = undef;
 my $opt_import = undef;
 my $opt_update = 1;
-=======
 my $opt_dryrun = 0;
-my $opt_catalog = undef;
-my $opt_datadir = undef;
-my $opt_agent = undef;
-my $opt_mapname = '{Primary State}/{Map Name}.pdf';
->>>>>>> 073aba6e
+my $opt_mapname = '{State}/{MapName}.pdf';
 
 GetOptions(
   'datadir|D=s' => \$opt_datadir,
-<<<<<<< HEAD
   'import|C=s' => \$opt_import,
   'update!' => \$opt_update,
-=======
   'mapname=s' => \$opt_mapname,
   'dryrun|N' => \$opt_dryrun,
->>>>>>> 073aba6e
   'silent|s' => \$opt_silent,
   'verbose|v' => \$opt_verbose,
   'agent=s' => \$opt_agent,
@@ -124,19 +113,11 @@
 usage('Data directory is required') unless defined $opt_datadir;
 usage("Directory not found: $opt_datadir") unless -d $opt_datadir;
 
-<<<<<<< HEAD
-my $datadir = File::Spec->rel2abs($opt_datadir);
-
-=======
->>>>>>> 073aba6e
 my $silent = $opt_silent;
 my $debug = ($opt_verbose) && (not $opt_silent);
 
 my $datadir = File::Spec->rel2abs($opt_datadir);
 msg("Using data directory: $datadir", not $silent);
-
-my $catalog = File::Spec->rel2abs($opt_catalog);
-msg("Loading catalog: $catalog", not $silent);
 
 debug("Filename format: $opt_mapname", $debug);
 
@@ -159,23 +140,12 @@
 sub get_local_path {
   my ($item) = @_;
 
-<<<<<<< HEAD
-  # sanitize the map name to get a file name
-  my $filename = $item->{MapName};
-  $filename =~ s/[^A-Za-z0-9_ -]/_/g;
-  $filename .= '.pdf';
-
-  # should be safe, but sanitize anyway
-  my $state = $item->{State};
-  $state =~ s/[^A-Za-z0-9._-]/_/g;
-=======
   my $filename = $opt_mapname;
   while ($filename =~ m/{([^}]+)}/) {
     my $field = $1;
 
     my $value = $item->{$field};
     $value =~ s/[^A-Za-z0-9_ -]/_/g;
->>>>>>> 073aba6e
 
     $filename =~ s/{$field}/$value/g;
   }
@@ -285,6 +255,8 @@
 ################################################################################
 # download a specific item and return the path to the local file
 sub download_item {
+  return if $opt_dryrun;
+
   my ($item) = @_;
 
   my $pdf_path = get_local_path($item);
@@ -305,30 +277,8 @@
 }
 
 ################################################################################
-<<<<<<< HEAD
 sub update_local_file {
   my ($item) = @_;
-=======
-## MAIN ENTRY
-
-my $csv = Parse::CSV->new(
-  file => $catalog,
-  names => 1,
-
-  # only return current, US Topo maps
-  filter => sub {
-    (($_->{'Series'} eq 'US Topo') && ($_->{'Version'} eq 'Current')) ? $_ : undef
-  }
-);
-
-# run through the current items
-while (my $item = $csv->fetch) {
-  my $name = $item->{'Map Name'};
-  my $state = $item->{'Primary State'};
-  my $cell_id = $item->{'Cell ID'};
-
-  msg("Processing map: $name, $state <$cell_id>", not $silent);
->>>>>>> 073aba6e
 
   my $cell_id = $item->{CID};
   my $local_file = is_current($item);
@@ -338,11 +288,10 @@
 
   } else {
     debug("Download required <$cell_id>", $debug);
-
-    unless ($opt_dryrun) {
-      $local_file = download_item($item)
-    }
-  }
+    $local_file = download_item($item)
+  }
+
+  return if $opt_dryrun;
 
   my $file_size = ($local_file) ? -s $local_file : 0;
 
@@ -370,7 +319,7 @@
 ################################################################################
 sub db_maintenance {
   # process all map items in database
-  my $sth = $dbh->prepare(q{ SELECT * FROM maps; }) or die;
+  my $sth = $dbh->prepare('SELECT * FROM maps;') or die;
   $sth->execute();
 
   while (my $row = $sth->fetchrow_hashref) {
@@ -417,23 +366,17 @@
 lines, satellite imagery, road information & landmarks.  For best results, use an application
 such as Adobe Acrobat Reader that allows you to configure which layers are visible.
 
-<<<<<<< HEAD
 By default, C<ustopo.pl> will perform regular maintenance on the catalog.  This includes updating
 the catalog from ScienceBase, downloading new or modified items and deleted old or expired
 records.  Other operations may be explicitly called by passing the appropriate command line
 options.
-=======
-In order to use B<ustopo.pl>, you will need to download the latest CSV catalog.  This catalog
-is updated regularly as a zip archive.  This script operates on the C<topomaps_all.csv> file
-in that archive.  It will only download current maps from the US Topo series.
-
-The C<--mapname> format string uses fields from the catalog as placeholders.  The default value
-is C<{Primary State}/{Map Name}.pdf> which will place the map in a subfolder by state.  Each
-placeholder is placed in braces and will be expanded for each map.  For additional fields, read
-the C<readme.txt> file included with the catalog.
+
+The C<--mapname> format string uses fields from the database as placeholders.  The default value
+is C<{State}/{MapName}.pdf> which will place the map in a subfolder by state.  Each placeholder
+is placed in braces and will be expanded for each map.  For additional fields, see the database
+schema for column names.
 
 Download the latest catalog here: L<http://thor-f5.er.usgs.gov/ngtoc/metadata/misc/topomaps_all.zip>
->>>>>>> 073aba6e
 
 Browse the collection here: L<https://geonames.usgs.gov/pls/topomaps/>
 
