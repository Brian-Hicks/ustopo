--- conflicted
+++ resolved
@@ -86,11 +86,6 @@
 my $opt_silent = 0;
 my $opt_verbose = 0;
 my $opt_help = 0;
-<<<<<<< HEAD
-=======
-my $opt_retry = 3;
-my $opt_catalog = undef;
->>>>>>> e75c4ade
 my $opt_datadir = undef;
 my $opt_agent = undef;
 my $opt_retry = 3;
@@ -98,20 +93,11 @@
 my $opt_sb_max_items = 10;
 
 GetOptions(
-<<<<<<< HEAD
-  'datadir|D=s' => \$opt_datadir,
-  'retry=i' => \$opt_retry,
-  'mapname=s' => \$opt_mapname,
-  'silent|s' => \$opt_silent,
-  'verbose|v' => \$opt_verbose,
-=======
-  'catalog=s' => \$opt_catalog,
   'datadir=s' => \$opt_datadir,
   'retry=i' => \$opt_retry,
   'mapname=s' => \$opt_mapname,
   'silent' => \$opt_silent,
   'verbose' => \$opt_verbose,
->>>>>>> e75c4ade
   'agent=s' => \$opt_agent,
   'help|?' => \$opt_help
 ) or usage(1);
@@ -547,22 +533,18 @@
 sub update_local_file {
   my ($item) = @_;
 
-  my $id = $item->{SBID};
+  my $sbid = $item->{SBID};
   my $local_file = is_current($item);
 
   if ($local_file) {
     debug("Map is current: $local_file", $debug);
 
   } else {
-    debug("Download required <$id>", $debug);
+    debug("Download required <$sbid>", $debug);
     $local_file = download_item($item);
 
     unless ($local_file) {
-<<<<<<< HEAD
-      error("Download failed for <$id>", not $silent);
-=======
-      error("Download failed for <$cell_id>", not $silent);
->>>>>>> e75c4ade
+      error("Download failed for <$sbid>", not $silent);
     }
   }
 
