--- conflicted
+++ resolved
@@ -644,13 +644,9 @@
 
 =over
 
-<<<<<<< HEAD
-=item Remove files from the data directory that are not in the catalog.
+=item Remove files from the data directory that are not in the catalog (--prune).
 
 =item Improve check for a current file using PDF metadata.
-=======
-=item Remove files from the data directory that are not in the catalog (--prune).
->>>>>>> 8a92367e
 
 =item Specify maximum number of maps to download per session (default to unlimited).
 
@@ -658,8 +654,6 @@
 
 =item Mode to report catalog stats (--stats).
 
-=item Option to skip downloading files (--no-download).
-
 =back
 
 =cut